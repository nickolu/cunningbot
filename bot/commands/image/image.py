--- conflicted
+++ resolved
@@ -25,47 +25,8 @@
         self.image_generation_client = ImageGenerationClient.factory()
         self.image_edit_client = ImageEditClient.factory()
 
-<<<<<<< HEAD
     async def _image_handler(self, interaction: discord.Interaction, prompt: str, attachment: Optional[discord.Attachment] = None) -> None:
         """Internal image handler that processes the actual image generation/editing request"""
-=======
-    @app_commands.command(name="image", description="Generate or edit an image with OpenAI.")
-    @app_commands.describe(
-        prompt="Describe the image you want to generate or the edit you want to make.", 
-        attachment="Optional: The image to edit.", 
-        size="Size of the generated image", 
-        quality="Quality of the generated image (editing only)", 
-        background="Background setting for the generated image (editing only)"
-    )
-    @app_commands.choices(
-        size=[
-            app_commands.Choice(name="Auto", value="auto"),
-            app_commands.Choice(name="1024x1024 (Square)", value="1024x1024"),
-            app_commands.Choice(name="1536x1024 (Landscape)", value="1536x1024"),
-            app_commands.Choice(name="1024x1536 (Portrait)", value="1024x1536"),
-            app_commands.Choice(name="256x256 (Small Square)", value="256x256"),
-            app_commands.Choice(name="512x512 (Medium Square)", value="512x512"),
-            app_commands.Choice(name="1792x1024 (Wide Landscape)", value="1792x1024"),
-            app_commands.Choice(name="1024x1792 (Tall Portrait)", value="1024x1792"),
-        ]
-    )
-    @app_commands.choices(
-        quality=[
-            app_commands.Choice(name="Auto", value="auto"),
-            app_commands.Choice(name="High", value="high"),
-            app_commands.Choice(name="Medium", value="medium"),
-            app_commands.Choice(name="Low", value="low"),
-        ]
-    )
-    @app_commands.choices(
-        background=[
-            app_commands.Choice(name="Auto", value="auto"),
-            app_commands.Choice(name="Transparent", value="transparent"),
-            app_commands.Choice(name="Opaque", value="opaque"),
-        ]
-    )
-    async def image(self, interaction: discord.Interaction, prompt: str, attachment: Optional[discord.Attachment] = None, size: Optional[str] = None, quality: Optional[str] = None, background: Optional[str] = None) -> None:
->>>>>>> 085fa365
         await interaction.response.defer()
 
         # Set defaults
@@ -166,7 +127,40 @@
         )
 
     @app_commands.command(name="image", description="Generate or edit an image with OpenAI.")
-    @app_commands.describe(prompt="Describe the image you want to generate or the edit you want to make.", attachment="Optional: The image to edit.")
+    @app_commands.describe(
+        prompt="Describe the image you want to generate or the edit you want to make.", 
+        attachment="Optional: The image to edit.", 
+        size="Size of the generated image", 
+        quality="Quality of the generated image (editing only)", 
+        background="Background setting for the generated image (editing only)"
+    )
+    @app_commands.choices(
+        size=[
+            app_commands.Choice(name="Auto", value="auto"),
+            app_commands.Choice(name="1024x1024 (Square)", value="1024x1024"),
+            app_commands.Choice(name="1536x1024 (Landscape)", value="1536x1024"),
+            app_commands.Choice(name="1024x1536 (Portrait)", value="1024x1536"),
+            app_commands.Choice(name="256x256 (Small Square)", value="256x256"),
+            app_commands.Choice(name="512x512 (Medium Square)", value="512x512"),
+            app_commands.Choice(name="1792x1024 (Wide Landscape)", value="1792x1024"),
+            app_commands.Choice(name="1024x1792 (Tall Portrait)", value="1024x1792"),
+        ]
+    )
+    @app_commands.choices(
+        quality=[
+            app_commands.Choice(name="Auto", value="auto"),
+            app_commands.Choice(name="High", value="high"),
+            app_commands.Choice(name="Medium", value="medium"),
+            app_commands.Choice(name="Low", value="low"),
+        ]
+    )
+    @app_commands.choices(
+        background=[
+            app_commands.Choice(name="Auto", value="auto"),
+            app_commands.Choice(name="Transparent", value="transparent"),
+            app_commands.Choice(name="Opaque", value="opaque"),
+        ]
+    )
     async def image(self, interaction: discord.Interaction, prompt: str, attachment: Optional[discord.Attachment] = None) -> None:
         """Queue an image generation/editing request for processing"""
         try:
